--- conflicted
+++ resolved
@@ -13,7 +13,7 @@
     conflictManager := ConflictManager.strict,
     dependencyOverrides ++= Dependencies.Overrides,
     resolvers ++= Dependencies.Resolvers
-  ) ++
+  ) ++ 
     Publish.settings ++
     releaseSettings
 
@@ -57,11 +57,6 @@
 
   lazy val common = Project(id = "common", base = file(".")).settings(
     // Don't publish a jar for the root project.
-<<<<<<< HEAD
-    publishTo := None, publish := { }, publishLocal := { }
-  ).aggregate(webapp, core, testkit, pipeline, datastore, datastoreCli).enablePlugins(AllenaiReleasePlugin)
-=======
     publishTo := Some("dummy" at "nowhere"), publish := { }, publishLocal := { }
-  ).aggregate(webapp, common, testkit, pipeline).enablePlugins(AllenaiReleasePlugin)
->>>>>>> eb0fe15c
+  ).aggregate(webapp, core, testkit, pipeline).enablePlugins(AllenaiReleasePlugin)
 }